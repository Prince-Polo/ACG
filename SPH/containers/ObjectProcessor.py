--- conflicted
+++ resolved
@@ -4,102 +4,6 @@
 from functools import reduce
 from ..utils import SimConfig
 
-<<<<<<< HEAD
-def process_mesh(mesh, transform_params):
-    """统一的网格变换处理"""
-    if transform_params:
-        offset = np.array(transform_params["translation"])
-        angle = transform_params["rotationAngle"] / 360 * 2 * np.pi
-        direction = transform_params["rotationAxis"]
-        center = mesh.vertices.mean(axis=0)
-        rot_matrix = tm.transformations.rotation_matrix(angle, direction, center)
-        mesh.apply_transform(rot_matrix)
-        mesh.vertices += offset
-    return mesh
-
-def create_grid_points(dim, bounds, spacing):
-    """统一的网格点生成"""
-    min_point, max_point = bounds
-    grid_ranges = [np.arange(min_point[i], max_point[i], spacing) for i in range(dim)]
-    return np.array(np.meshgrid(*grid_ranges, indexing='ij')).reshape(dim, -1).T
-
-def fluid_body_processor(dim, config: SimConfig, diameter):
-    """流体物体处理"""
-    total_particles = 0
-    for fluid_body in config.get_fluid_bodies():
-        points = load_fluid_body(dim, fluid_body, diameter)
-        fluid_body.update({
-            "particleNum": len(points),
-            "voxelizedPoints": points
-        })
-        total_particles += len(points)
-    return total_particles
-
-def load_fluid_body(dim, body_config, pitch):
-    """流体物体加载"""
-    mesh = tm.load(body_config["geometryFile"])
-    mesh.apply_scale(body_config["scale"])
-    mesh = process_mesh(mesh, body_config)
-    
-    points = create_grid_points(dim, mesh.bounding_box.bounds, pitch)
-    print(f"处理 {len(points)} 个点...")
-    return points[filter_points_inside_mesh(points, mesh)]
-
-def filter_points_inside_mesh(points, mesh):
-    """网格内部点过滤"""
-    inside = [False] * len(points)
-    with tqdm(total=len(points)) as pbar:
-        for i, point in enumerate(points):
-            inside[i] = mesh.contains([point])[0]
-            pbar.update(1)
-    return inside
-
-def rigid_body_processor(config: SimConfig, diameter):
-    """刚体处理"""
-    total_particles = 0
-    for rigid_body in config.get_rigid_bodies():
-        points = load_rigid_body(rigid_body, diameter)
-        rigid_body.update({
-            "particleNum": len(points),
-            "voxelizedPoints": points
-        })
-        total_particles += len(points)
-    return total_particles
-
-def load_rigid_body(body_config, pitch):
-    """刚体加载"""
-    mesh = tm.load(body_config["geometryFile"])
-    mesh.apply_scale(body_config["scale"])
-    
-    # 只处理静态物体的变换
-    if not body_config["isDynamic"]:
-        mesh = process_mesh(mesh, body_config)
-    
-    # 保存原始网格
-    body_config.update({
-        "mesh": mesh.copy(),
-        "restPosition": mesh.vertices,
-        "restCenterOfMass": np.zeros(3)
-    })
-
-    points = mesh.voxelized(pitch=pitch).fill().points
-    print(f"刚体 {body_config['objectId']} 粒子数: {len(points)}")
-    return points
-
-def fluid_block_processor(dim, config: SimConfig, diameter):
-    """流体块处理"""
-    total_particles = 0
-    for fluid in config.get_fluid_blocks():
-        num = compute_particle_num(dim, fluid["start"], fluid["end"], diameter)
-        fluid["particleNum"] = num
-        total_particles += num
-    return total_particles
-
-def compute_particle_num(dim, start, end, spacing):
-    """计算区域内粒子数"""
-    return reduce(lambda x, y: x * y, 
-                 [len(np.arange(start[i], end[i], spacing)) for i in range(dim)])
-=======
 PI = 3.1415926
 
 def fluid_body_processor(dim, config: SimConfig, diameter):
@@ -146,59 +50,23 @@
     new_positions = new_positions[inside]
     return new_positions
 
-def rigid_body_processor(config: SimConfig,diameter):
-    rigid_bodies = config.get_rigid_bodies()
-    rigid_body_num = 0
-    for rigid_body in rigid_bodies:
-        voxelized_points_np = load_rigid_body(rigid_body, pitch=diameter)
-        rigid_body["particleNum"] = voxelized_points_np.shape[0]
-        rigid_body["voxelizedPoints"] = voxelized_points_np
-        rigid_body_num += voxelized_points_np.shape[0]
-    return rigid_body_num
+    points = mesh.voxelized(pitch=pitch).fill().points
+    print(f"刚体 {body_config['objectId']} 粒子数: {len(points)}")
+    return points
 
-def load_rigid_body(rigid_body, pitch):
-        obj_id = rigid_body["objectId"]
-        mesh = tm.load(rigid_body["geometryFile"])
-        mesh.apply_scale(rigid_body["scale"])
+def fluid_block_processor(dim, config: SimConfig, diameter):
+    """流体块处理"""
+    total_particles = 0
+    for fluid in config.get_fluid_blocks():
+        num = compute_particle_num(dim, fluid["start"], fluid["end"], diameter)
+        fluid["particleNum"] = num
+        total_particles += num
+    return total_particles
 
-        if rigid_body["isDynamic"] == False:
-            offset = np.array(rigid_body["translation"])
-            angle = rigid_body["rotationAngle"] / 360 * 2 * PI
-            direction = rigid_body["rotationAxis"]
-            rot_matrix = tm.transformations.rotation_matrix(angle, direction, mesh.vertices.mean(axis=0))
-            mesh.apply_transform(rot_matrix)
-            mesh.vertices += offset
-        
-        # Backup the original mesh for exporting obj
-        mesh_backup = mesh.copy()
-        rigid_body["mesh"] = mesh_backup
-        rigid_body["restPosition"] = mesh_backup.vertices
-        rigid_body["restCenterOfMass"] = np.array([0.0, 0.0, 0.0]) 
-
-        voxelized_mesh = mesh.voxelized(pitch=pitch)
-        voxelized_mesh = mesh.voxelized(pitch=pitch).fill()
-        voxelized_points_np = voxelized_mesh.points
-        print(f"rigid body {obj_id} num: {voxelized_points_np.shape[0]}")
-        
-        return voxelized_points_np
-
-def fluid_block_processor(dim, config: SimConfig,diameter):
-    fluid_blocks = config.get_fluid_blocks()
-    fluid_block_num = 0
-    for fluid in fluid_blocks:
-        particle_num = compute_cube_particle_num(dim, fluid["start"], fluid["end"], space=diameter)
-        fluid["particleNum"] = particle_num
-        fluid_block_num += particle_num
-    return fluid_block_num
-
-def compute_cube_particle_num(dim, domain_start, domain_end, space):
-        num_dim = []
-        for i in range(dim):
-            num_dim.append(
-                np.arange(domain_start[i], domain_end[i], space))
-        return reduce(lambda x, y: x * y,
-                                   [len(n) for n in num_dim])
->>>>>>> 2caf8e97
+def compute_particle_num(dim, start, end, spacing):
+    """计算区域内粒子数"""
+    return reduce(lambda x, y: x * y, 
+                 [len(np.arange(start[i], end[i], spacing)) for i in range(dim)])
 
 def compute_box_particle_num(dim, domain_start, domain_end, diameter, thickness):
     """计算边界盒粒子数"""
